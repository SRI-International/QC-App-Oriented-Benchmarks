from pytket.extensions.qiskit import qiskit_to_tk, tk_to_qiskit
from pytket.passes import (  # type: ignore
    auto_rebase_pass,
    RemoveRedundancies,
    SynthesiseTket,
    CXMappingPass,
    DecomposeBoxes,
    FullPeepholeOptimise,
    CliffordSimp,
    SimplifyInitial,
    KAKDecomposition,
    PauliSimp,
    RemoveBarriers,
<<<<<<< HEAD
    #RemoveImplicitQubitPermutation,
    RebaseTket,
=======
>>>>>>> 229a46c4
)
from pytket.architecture import Architecture
from pytket.placement import NoiseAwarePlacement
from pytket.extensions.qiskit.qiskit_convert import (
    process_characterisation,
    get_avg_characterisation,
)
from pytket import OpType
from qiskit.circuit.quantumcircuit import QuantumCircuit


def rebase_pass():
    return auto_rebase_pass({OpType.CX, OpType.X, OpType.SX, OpType.Rz})


def tket_transformer_generator(
    cx_fidelity=1.0,
    pauli_simp=False,
    remove_barriers=True,
    resynthesise=True,
):
    """Generator for transformer using TKET passes

    :param quick: Perform quick optimisation, defaults to False
    :type quick: bool, optional
    :param cx_fidelity: Estimated CX gate fidelity, defaults to 1.0
    :type cx_fidelity: float, optional
    :param pauli_simp: True if the circuit contains a large number of
        Pauli gadgets (exponentials of pauli strings).
    :type pauli_simp: bool, optional
    """

    def transformation_method(
        circuit: QuantumCircuit, backend
    ) -> list([QuantumCircuit]):
        """Transformer using TKET optimisation passes.

        :param circuit: Circuit to be optimised
        :type circuit: QuantumCircuit
        :param backend: Backed on which circuit is run.
        :return: List of transformed circuits
        :rtype: list[QuantumCircuit]
        """

        tk_circuit = qiskit_to_tk(circuit)
        if remove_barriers:
            RemoveBarriers().apply(tk_circuit)
        DecomposeBoxes().apply(tk_circuit)

        # Obtain device data for noise aware placement.
        characterisation = process_characterisation(backend)
        averaged_errors = get_avg_characterisation(characterisation)

        # If the circuit contains a large number of pauli gadgets,
        # run PauliSimp
        if pauli_simp:
            if len(tk_circuit.commands_of_type(OpType.Reset)) > 0:
                raise Exception(
                    "PauliSimp does not support reset operations."
                )
            auto_rebase_pass(
                {OpType.CX, OpType.Rz, OpType.Rx}
            ).apply(tk_circuit)
            PauliSimp().apply(tk_circuit)

        # Initialise pass list and perform thorough optimisation.
        if resynthesise:
            FullPeepholeOptimise().apply(tk_circuit)

        # Add noise aware placement and routing to pass list.
        coupling_map = backend.configuration().coupling_map
        if coupling_map:
            arch = Architecture(coupling_map)
            CXMappingPass(
                arch,
                NoiseAwarePlacement(
                    arch,
                    averaged_errors["node_errors"],
                    averaged_errors["edge_errors"],
                    averaged_errors["readout_errors"],
                ),
                directed_cx=False,
                delay_measures=False,
            ).apply(tk_circuit)

        if resynthesise:
            KAKDecomposition(cx_fidelity=cx_fidelity).apply(tk_circuit)
        
        CliffordSimp().apply(tk_circuit)
        SynthesiseTket().apply(tk_circuit)

        # Rebase to backend gate set and perform basic optimisation
        rebase_pass().apply(tk_circuit)

        RemoveRedundancies().apply(tk_circuit)
        SimplifyInitial(
            allow_classical=False,
            create_all_qubits=True,
        ).apply(tk_circuit)

        circuit = tk_to_qiskit(tk_circuit)

        return circuit

    return transformation_method<|MERGE_RESOLUTION|>--- conflicted
+++ resolved
@@ -11,11 +11,8 @@
     KAKDecomposition,
     PauliSimp,
     RemoveBarriers,
-<<<<<<< HEAD
     #RemoveImplicitQubitPermutation,
     RebaseTket,
-=======
->>>>>>> 229a46c4
 )
 from pytket.architecture import Architecture
 from pytket.placement import NoiseAwarePlacement
