'''
Grovers Search Benchmark Program
(C) Quantum Economic Development Consortium (QED-C) 2024.
'''

import time
import numpy as np

<<<<<<< HEAD
from _common import qcb_mpi as mpi
from _common import metrics
from _common.qedc_init import qedc_benchmarks_init
	
=======
############### Configure API
# 
# Configure the QED-C Benchmark package for use with the given API
def qedc_benchmarks_init(api: str = "qiskit"):

    if api == None: api = "qiskit"

    current_dir = os.path.dirname(os.path.abspath(__file__))
    down_dir = os.path.abspath(os.path.join(current_dir, f"{api}"))
    sys.path = [down_dir] + [p for p in sys.path if p != down_dir]

    up_dir = os.path.abspath(os.path.join(current_dir, ".."))
    common_dir = os.path.abspath(os.path.join(up_dir, "_common"))
    sys.path = [common_dir] + [p for p in sys.path if p != common_dir]
    
    api_dir = os.path.abspath(os.path.join(common_dir, f"{api}"))
    sys.path = [api_dir] + [p for p in sys.path if p != api_dir]

    import qcb_mpi as mpi
    globals()["mpi"] = mpi
    mpi.init()

    import execute as ex
    globals()["ex"] = ex

    import metrics as metrics
    globals()["metrics"] = metrics

    from grovers_kernel import GroversSearch, kernel_draw
    
    return GroversSearch, kernel_draw
    
    
>>>>>>> b87e562a
# Benchmark Name
benchmark_name = "Grovers Search"

np.random.seed(0)

verbose = False


################ Analysis
  
# Analyze and print measured results
# Expected result is always the secret_int, so fidelity calc is simple
def analyze_and_print_result(qc, result, num_qubits, marked_item, num_shots):
    
    counts = result.get_counts(qc)
    if verbose: print(f"For type {marked_item} measured: {counts}")

    # we compare counts to analytical correct distribution
    correct_dist = grovers_dist(num_qubits, marked_item)
    if verbose: print(f"Marked item: {marked_item}, Correct dist: {correct_dist}")

    # use our polarization fidelity rescaling
    fidelity = metrics.polarization_fidelity(counts, correct_dist)

    return counts, fidelity

def grovers_dist(num_qubits, marked_item):
    
    n_iterations = int(np.pi * np.sqrt(2 ** num_qubits) / 4)
    
    dist = {}

    for i in range(2**num_qubits):
        key = bin(i)[2:].zfill(num_qubits)
        theta = np.arcsin(1/np.sqrt(2 ** num_qubits))
        
        if i == int(marked_item):
            dist[key] = np.sin((2*n_iterations+1)*theta)**2
        else:
            dist[key] = (np.cos((2*n_iterations+1)*theta)/(np.sqrt(2 ** num_qubits - 1)))**2
    return dist



################ Benchmark Loop

# Because this circuit size grows significantly with num_qubits (due to the mcx gate)
# limit the max_qubits here ...
MAX_QUBITS=8

# Execute program with default parameters
def run(min_qubits=2, max_qubits=6, skip_qubits=1, max_circuits=3, num_shots=100,
        use_mcx_shim=False,
        backend_id=None, provider_backend=None,
        hub="ibm-q", group="open", project="main", exec_options=None,
        context=None, api=None, get_circuits=False):

    # configure the QED-C Benchmark package for use with the given API
    qedc_benchmarks_init(api, "grovers", ["grovers_kernel"])
    import grovers_kernel as kernel
    import execute as ex

    print(f"{benchmark_name} Benchmark Program - Qiskit")

    # Clamp the maximum number of qubits
    if max_qubits > MAX_QUBITS:
        print(f"INFO: {benchmark_name} benchmark is limited to a maximum of {MAX_QUBITS} qubits.")
        max_qubits = MAX_QUBITS
        
    # validate parameters (smallest circuit is 2 qubits)
    max_qubits = max(2, max_qubits)
    min_qubits = min(max(2, min_qubits), max_qubits)
    skip_qubits = max(1, skip_qubits)
    #print(f"min, max qubits = {min_qubits} {max_qubits}")
    
    # create context identifier
    if context is None: context = f"{benchmark_name} Benchmark"
    
    # set the flag to use an mcx shim if given
    if use_mcx_shim:
        print("... using MCX shim")
    
    ##########
    
    # Initialize metrics module
    metrics.init_metrics()

    # Variable to store all created circuits to return
    if get_circuits:
        all_qcs = {}

    # Define custom result handler
    def execution_handler(qc, result, num_qubits, s_int, num_shots):

        # determine fidelity of result set
        num_qubits = int(num_qubits)
        counts, fidelity = analyze_and_print_result(qc, result, num_qubits, int(s_int), num_shots)
        metrics.store_metric(num_qubits, s_int, 'fidelity', fidelity)

    # Initialize execution module using the execution result handler above and specified backend_id
    ex.init_execution(execution_handler)
    ex.set_execution_target(backend_id, provider_backend=provider_backend,
            hub=hub, group=group, project=project, exec_options=exec_options,
            context=context)

    ##########
    
    # Execute Benchmark Program N times for multiple circuit sizes
    # Accumulate metrics asynchronously as circuits complete
    for num_qubits in range(min_qubits, max_qubits + 1, skip_qubits):
        
        # determine number of circuits to execute for this group
        num_circuits = min(2 ** (num_qubits), max_circuits)

        if not get_circuits:
            print(f"************\nExecuting [{num_circuits}] circuits with num_qubits = {num_qubits}")
        else:
            print(f"************\nCreating [{num_circuits}] circuits with num_qubits = {num_qubits}")
            # Initialize dictionary to store circuits for this qubit group. 
            all_qcs[str(num_qubits)] = {}
        
        # determine range of secret strings to loop over
        if 2**(num_qubits) <= max_circuits:
            s_range = list(range(num_circuits))
        else:
            # create selection larger than needed and remove duplicates (faster than random.choice())
            s_range = np.random.randint(1, 2**(num_qubits), num_circuits + 10)
            s_range = list(set(s_range))[0:max_circuits]
        
        # loop over limited # of secret strings for this
        for s_int in s_range:
            # create the circuit for given qubit size and secret string, store time metric
            ts = time.time()

            n_iterations = int(np.pi * np.sqrt(2 ** num_qubits) / 4)

            qc = kernel.GroversSearch(num_qubits, s_int, n_iterations, use_mcx_shim)
            metrics.store_metric(num_qubits, s_int, 'create_time', time.time() - ts)
            
            # Store each circuit if we want to return them
            if get_circuits:
                all_qcs[str(num_qubits)][str(s_int)] = qc
                # Continue to skip sumbitting the circuit for execution. 
                continue
            
            # submit circuit for execution on target (simulator, cloud simulator, or hardware)
            ex.submit_circuit(qc, num_qubits, s_int, num_shots)
        
        # Wait for some active circuits to complete; report metrics when groups complete
        ex.throttle_execution(metrics.finalize_group)
    
    # Early return if we want the circuits and creation information
    if get_circuits:
        print(f"************\nReturning circuits and circuit information")
        return all_qcs, metrics.circuit_metrics
    
    # Wait for all active circuits to complete; report metrics when groups complete
    ex.finalize_execution(metrics.finalize_group)
    
    ##########
    
    # draw a sample circuit
    kernel.kernel_draw()

    # Plot metrics for all circuit sizes
    options = {"shots": num_shots, "reps": max_circuits}
    metrics.plot_metrics(f"Benchmark Results - {benchmark_name} - {api if api is not None else 'Qiskit'}", options=options)


#######################
# MAIN

import argparse
def get_args():
    parser = argparse.ArgumentParser(description="Bernstei-Vazirani Benchmark")
    parser.add_argument("--api", "-a", default=None, help="Programming API", type=str)
    #parser.add_argument("--target", "-t", default=None, help="Target Backend", type=str)
    parser.add_argument("--backend_id", "-b", default=None, help="Backend Identifier", type=str)
    parser.add_argument("--num_shots", "-s", default=100, help="Number of shots", type=int)
    parser.add_argument("--num_qubits", "-n", default=0, help="Number of qubits", type=int)
    parser.add_argument("--min_qubits", "-min", default=2, help="Minimum number of qubits", type=int)
    parser.add_argument("--max_qubits", "-max", default=6, help="Maximum number of qubits", type=int)
    parser.add_argument("--skip_qubits", "-k", default=1, help="Number of qubits to skip", type=int)
    parser.add_argument("--max_circuits", "-c", default=3, help="Maximum circuit repetitions", type=int)  
    parser.add_argument("--method", "-m", default=1, help="Algorithm Method", type=int)
    #parser.add_argument("--input_value", "-i", default=None, help="Fixed Input Value", type=int)
    parser.add_argument("--use_mcx_shim", action="store_true", help="Use MCX Shim")
    parser.add_argument("--nonoise", "-non", action="store_true", help="Use Noiseless Simulator")
    parser.add_argument("--verbose", "-v", action="store_true", help="Verbose")
    return parser.parse_args()
    
# if main, execute method
if __name__ == '__main__': 
    args = get_args()
    
    # configure the QED-C Benchmark package for use with the given API
    # (done here so we can set verbose for now)
    qedc_benchmarks_init(args.api, "grovers", ["grovers_kernel"])
    import execute as ex
    
    # special argument handling
    ex.verbose = args.verbose
    verbose = args.verbose
    
    if args.num_qubits > 0: args.min_qubits = args.max_qubits = args.num_qubits
    
    # execute benchmark program
    run(min_qubits=args.min_qubits, max_qubits=args.max_qubits,
        skip_qubits=args.skip_qubits, max_circuits=args.max_circuits,
        num_shots=args.num_shots,
        #method=args.method,            # not used currently
        use_mcx_shim=args.use_mcx_shim,
        backend_id=args.backend_id,
        exec_options = {"noise_model" : None} if args.nonoise else {},
        api=args.api
        )<|MERGE_RESOLUTION|>--- conflicted
+++ resolved
@@ -6,46 +6,10 @@
 import time
 import numpy as np
 
-<<<<<<< HEAD
 from _common import qcb_mpi as mpi
 from _common import metrics
 from _common.qedc_init import qedc_benchmarks_init
 	
-=======
-############### Configure API
-# 
-# Configure the QED-C Benchmark package for use with the given API
-def qedc_benchmarks_init(api: str = "qiskit"):
-
-    if api == None: api = "qiskit"
-
-    current_dir = os.path.dirname(os.path.abspath(__file__))
-    down_dir = os.path.abspath(os.path.join(current_dir, f"{api}"))
-    sys.path = [down_dir] + [p for p in sys.path if p != down_dir]
-
-    up_dir = os.path.abspath(os.path.join(current_dir, ".."))
-    common_dir = os.path.abspath(os.path.join(up_dir, "_common"))
-    sys.path = [common_dir] + [p for p in sys.path if p != common_dir]
-    
-    api_dir = os.path.abspath(os.path.join(common_dir, f"{api}"))
-    sys.path = [api_dir] + [p for p in sys.path if p != api_dir]
-
-    import qcb_mpi as mpi
-    globals()["mpi"] = mpi
-    mpi.init()
-
-    import execute as ex
-    globals()["ex"] = ex
-
-    import metrics as metrics
-    globals()["metrics"] = metrics
-
-    from grovers_kernel import GroversSearch, kernel_draw
-    
-    return GroversSearch, kernel_draw
-    
-    
->>>>>>> b87e562a
 # Benchmark Name
 benchmark_name = "Grovers Search"
 
