--- conflicted
+++ resolved
@@ -121,13 +121,7 @@
    },
    "outputs": [],
    "source": [
-<<<<<<< HEAD
-    "from deutsch_jozsa.qiskit import dj_benchmark\n",
-=======
-    "import sys\n",
-    "sys.path.insert(1, \"deutsch-jozsa\")\n",
-    "import dj_benchmark\n",
->>>>>>> b87e562a
+    "from deutsch_jozsa import dj_benchmark\n",
     "dj_benchmark.run(min_qubits=min_qubits, max_qubits=max_qubits, skip_qubits=skip_qubits,\n",
     "                max_circuits=max_circuits, num_shots=num_shots,\n",
     "                backend_id=backend_id, provider_backend=provider_backend,\n",
@@ -253,13 +247,7 @@
    "metadata": {},
    "outputs": [],
    "source": [
-<<<<<<< HEAD
-    "from grovers.qiskit import grovers_benchmark\n",
-=======
-    "import sys\n",
-    "sys.path.insert(1, \"grovers\")\n",
-    "import grovers_benchmark\n",
->>>>>>> b87e562a
+    "from grovers import grovers_benchmark\n",
     "grovers_benchmark.run(min_qubits=min_qubits, max_qubits=max_qubits, skip_qubits=skip_qubits,\n",
     "                max_circuits=max_circuits, num_shots=num_shots,\n",
     "                backend_id=backend_id, provider_backend=provider_backend,\n",
@@ -363,13 +351,7 @@
    "metadata": {},
    "outputs": [],
    "source": [
-<<<<<<< HEAD
-    "from hamiltonian_simulation.qiskit import hamiltonian_simulation_benchmark\n",
-=======
-    "import sys\n",
-    "sys.path.insert(1, \"hamiltonian-simulation\")\n",
-    "import hamiltonian_simulation_benchmark\n",
->>>>>>> b87e562a
+    "from hamiltonian_simulation import hamiltonian_simulation_benchmark\n",
     "hamiltonian_simulation_benchmark.run(min_qubits=min_qubits, max_qubits=max_qubits, skip_qubits=skip_qubits,\n",
     "                max_circuits=max_circuits, num_shots=num_shots,\n",
     "                method=1,\n",
@@ -381,30 +363,6 @@
    "cell_type": "markdown",
    "metadata": {},
    "source": [
-<<<<<<< HEAD
-    "### Hamiltonian Simulation - Method 2 "
-   ]
-  },
-  {
-   "cell_type": "code",
-   "execution_count": null,
-   "metadata": {},
-   "outputs": [],
-   "source": [
-    "from hamiltonian_simulation.qiskit import hamiltonian_simulation_benchmark\n",
-    "hamiltonian_simulation_benchmark.run(min_qubits=min_qubits, max_qubits=max_qubits, skip_qubits=skip_qubits,\n",
-    "                max_circuits=max_circuits, num_shots=num_shots,\n",
-    "                method=2,\n",
-    "                backend_id=backend_id, provider_backend=provider_backend,\n",
-    "                hub=hub, group=group, project=project, exec_options=exec_options)"
-   ]
-  },
-  {
-   "cell_type": "markdown",
-   "metadata": {},
-   "source": [
-=======
->>>>>>> b87e562a
     "### VQE - Method 1"
    ]
   },
