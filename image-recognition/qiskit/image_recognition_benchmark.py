"""
Image Recognition Benchmark Program - Qiskit
"""

import datetime
import json
import logging
import os
import re
import sys
import time
from collections import namedtuple
from typing import Optional

import numpy as np
from scipy.optimize import minimize
import matplotlib.pyplot as plt

from qiskit import Aer, QuantumCircuit, execute
from qiskit.circuit import ParameterVector
from qiskit.exceptions import QiskitError
from qiskit.quantum_info import SparsePauliOp
from qiskit.result import sampled_expectation_value
from qiskit.algorithms.optimizers import SPSA
from qiskit.opflow.primitive_ops import PauliSumOp
from qiskit.opflow import ComposedOp, PauliExpectation, StateFn, SummedOp
from qiskit.quantum_info import SparsePauliOp


# machine learning libraries
from sklearn.datasets import fetch_openml
from sklearn.model_selection import train_test_split
from sklearn.decomposition import PCA
from sklearn.preprocessing import MinMaxScaler, normalize
from sklearn.metrics import accuracy_score,log_loss, mean_squared_error
from noisyopt import minimizeSPSA



sys.path[1:1] = ["_common", "_common/qiskit"]
sys.path[1:1] = ["../../_common", "../../_common/qiskit", '../../image-recognition/_common/']

# benchmark-specific imports
import execute as ex
import metrics as metrics
# import h-lattice_metrics from _common folder
#import h_lattice_metrics as img_metrics
import image_recognition_metrics as img_metrics

# DEVNOTE: this logging feature should be moved to common level
logger = logging.getLogger(__name__)
fname, _, ext = os.path.basename(__file__).partition(".")
log_to_file = False

# supress deprecation warnings
# TODO update warning filters
import warnings
warnings.filterwarnings("ignore", category=DeprecationWarning)

# set path for saving the thetas_array
thetas_array_path = "../_common/instances/"

try:
    if log_to_file:
        logging.basicConfig(
            # filename=f"{fname}_{datetime.datetime.now().strftime('%Y_%m_%d_%S')}.log",
            filename=f"{fname}.log",
            filemode="w",
            encoding="utf-8",
            level=logging.INFO,
            format="%(asctime)s %(name)s - %(levelname)s:%(message)s",
        )
    else:
        logging.basicConfig(
            level=logging.WARNING,
            format='%(asctime)s %(name)s - %(levelname)s:%(message)s')
        
except Exception as e:
    print(f"Exception {e} occured while configuring logger: bypassing logger config to prevent data loss")
    pass

np.random.seed(0)

# Image Recognition inputs  ( Here input is Hamiltonian matrix --- Need to change)
hl_inputs = dict()  # inputs to the run method
verbose = False
print_sample_circuit = True

# Indicates whether to perform the (expensive) pre compute of expectations
do_compute_expectation = True

# Array of energy values collected during iterations of VQE
lowest_energy_values = []

# Key metrics collected on last iteration of VQE
key_metrics = {}

# saved circuits for display
QC_ = None
Uf_ = None

# #theta parameters
vqe_parameter = namedtuple("vqe_parameter", "theta")

# DEBUG prints
# give argument to the python script as "debug" or "true" or "1" to enable debug prints
if len(sys.argv) > 1:
    DEBUG = sys.argv[1].lower() in ["debug", "true", "1"]
else:
    DEBUG = False


# Add custom metric names to metrics module
def add_custom_metric_names():
    metrics.known_x_labels.update(
        {
            "iteration_count": "Iterations"
        }
    )
    metrics.known_score_labels.update(
        {
            "train_accuracy" : "Training Accuracy",
            "test_accuracy" : "Test Accuracy",
            "train_loss" : "Training Loss",
            "solution_quality": "Solution Quality",
            "accuracy_volume": "Accuracy Volume",
            "accuracy_ratio": "Accuracy Ratio",
            "energy": "Energy (Hartree)",
            "standard_error": "Std Error",
        }
    )
    metrics.score_label_save_str.update(
        {
            "train_accuracy" : "train_accuracy",
            "test_accuracy" : "test_accuracy",
            "train_loss" : "train_loss",
            "solution_quality": "solution_quality",
            "accuracy_volume": "accuracy_volume",
            "accuracy_ratio": "accuracy_ratio",
            "energy": "energy",
        }
    )

###################################
# fetch mnist data

def fetch_mnist_data(int1=7, int2=9, test_size=50, train_size=200, random_state=42, verbose=False, normalize=True):
    mnist = fetch_openml('mnist_784', parser='auto', version=1, as_frame=False)
    
    # x has all the pixel values of image and has Data shape of (70000, 784)  here 784 is 28*28
    x = mnist.data
    print("shape of x:",x.shape)

    # y has all the labels of the images and has Target shape of (70000,)
    y = mnist.target
    print("shape of y:",y.shape)

    # convert the given y data to integers so that we can filter the data
    y = y.astype(int)

    # Filtering only values with 7 or 9 as we are doing binary classification for now and we will extend it to multi-class classification
    binary_filter = (y == int1) | (y == int2)

    # Filtering the x and y data with the binary filter
    x = x[binary_filter]
    y = y[binary_filter]

    # create a new y data with 0 and 1 values with 7 as 0 and 9 as 1 so that we can use it for binary classification
    y = (y == int2).astype(int)

    # split the data into train and test data
    x_train, x_test, y_train, y_test = train_test_split(x, y, test_size=test_size, train_size=train_size, random_state=random_state)
    
    return x, x_train, x_test, y, y_train, y_test

def preprocess_image_data(x, x_train, x_test, num_qubits, norm=True):

    # normalize the data between 0 and 1
    if norm:
        # normalize the data between 0 and 1
        x = normalize(x, norm='max', axis=1)
        x_train = normalize(x_train, norm='max', axis=1)
        x_test = normalize(x_test, norm='max', axis=1)
        print("Data normalized")

    # apply pca
    pca = PCA(n_components=num_qubits).fit(x)
    x_pca = pca.transform(x)
    x_train_pca = pca.transform(x_train)
    x_test_pca = pca.transform(x_test)

    # To visualize if prinicipal components are enough and to decide the number of principal components to keep 
    pca_check = False 
    if pca_check == True:
        cumulative_variance_ratio = np.cumsum(pca.explained_variance_ratio_)

        plt.plot(range(1, len(cumulative_variance_ratio) + 1), cumulative_variance_ratio)
        plt.xlabel('Number of Principal Components')
        plt.ylabel('Cumulative Explained Variance Ratio')
        plt.show()

    #scale the data between 0 and pi
    scaler = MinMaxScaler(feature_range=(0, np.pi)).fit(x_pca)
    x_scaled = scaler.transform(x_pca)
    x_train_scaled = scaler.transform(x_train_pca)
    x_test_scaled = scaler.transform(x_test_pca)


    return x_scaled, x_train_scaled, x_test_scaled


###################################
# Data handling methods

def read_dict_from_json(instance_filepath):
    """
    Read a dictionary from a json file.
    """
    try:
        with open(instance_filepath) as f:
            instance_dict = json.load(f)
    except Exception as e:
        print(f"Exception {e} occured while reading instance file {instance_filepath}")
        logger.error(e)
        instance_dict = None
    return instance_dict

def write_dict_to_json(instance_dict, instance_filepath):
    """
    Write a dictionary to a json file.
    """
    try:
        with open(instance_filepath, "w") as f:
            json.dump(instance_dict, f, indent='\t')
    except Exception as e:
        print(f"Exception {e} occured while writing instance file {instance_filepath}")
        logger.error(e)

def update_dict_in_json(instance_dict, instance_filepath):
    """
    Update a dictionary in a json file.
    """
    try:
        if not os.path.exists(instance_filepath):
            write_dict_to_json(instance_dict, instance_filepath)
            return
        with open(instance_filepath, "r+") as f:
            data = json.load(f)
            data.update(instance_dict)
            f.seek(0)
            json.dump(data, f)
    except Exception as e:
        print(f"Exception {e} occured while updating instance file {instance_filepath}")
        logger.error(e)





###################################
# Image Recognition CIRCUIT

# parameter mode to control length of initial thetas_array (global during dev phase)
# 1 - length 1
# 2 - length N, where N is number of excitation pairs
saved_parameter_mode = 1

def get_initial_parameters(num_qubits: int, ansatz_type:str='qcnn uniform', thetas_array=None, reps=1, verbose=False):
    """
    Generate an initial set of parameters given the number of qubits and user-provided thetas_array.
    If thetas_array is None, generate random array of parameters based on the parameter_mode
    If thetas_array is of length 1, repeat to the required length based on parameter_mode
    Otherwise, use the provided thetas_array.

    Parameters
    ----------
    num_qubits : int
        number of qubits in circuit
    thetas_array : array of floats
        user-supplied array of initial values

    Returns
    -------
    initial_parameters : array
        array of parameter values required
    """

    # calculate number of parameters based on type of ansatz
    # Initialize the weights for the QNN model
    if ansatz_type == 'block':
        num_parameters= num_qubits * reps * 2
    elif ansatz_type == 'qcnn uniform':
        num_parameters_per_layer=15*reps
        num_layers = int(np.ceil(np.log2(num_qubits)))
        num_parameters = num_parameters_per_layer*num_layers
    elif ansatz_type == 'qcnn unique':
        num_parameters_per_conv=15*reps
        num_parameters = num_parameters_per_conv*(2*num_qubits-2-int(np.ceil(np.log2(num_qubits))))
    else:
        print("Invalid ansatz_type " + str(ansatz_type))

    
    size = num_parameters

    # if None passed in, create array of random values
    if thetas_array is None:
        initial_parameters = np.random.random(size=size)

    # if single value passed in, extend to required size
    elif size > 1 and len(thetas_array) == 1:
        initial_parameters = np.repeat(thetas_array, size)

    # otherwise, use what user provided
    else:
        if len(thetas_array) != size:
            print(f"WARNING: length of thetas_array {len(thetas_array)} does not equal required length {size}")
            print("         Generating random values instead.")
            initial_parameters = get_initial_parameters(num_qubits, None)
        else:
            initial_parameters = np.array(thetas_array)

    if verbose:
        print(f"... get_initial_parameters(num_qubits={num_qubits}, mode={saved_parameter_mode})")
        print(f"    --> initial_parameter[{size}]={initial_parameters}")

    return initial_parameters

# create the qcnn ansatz
# Variational circuit ansatzes
def parametrized_block(thetas, num_qubits, reps):
    
    # reps is Number of times ry and cx gates are repeated
    qc = QuantumCircuit(num_qubits)    
    # print("parameter_vector",parameter_vector)
    counter = 0
    for rep in range(reps):
        for i in range(num_qubits):
            theta = thetas[counter]
            qc.ry(theta, i)
            counter += 1
        
        for i in range(num_qubits):
            theta = thetas[counter]
            qc.rx(theta, i)
            counter += 1
    
        for j in range(0, num_qubits - 1, 1):
            if rep<reps-1:
                qc.cx(j, j + 1)
    # print("counter",counter)
    return qc

# Ansatz from paper https://arxiv.org/pdf/2108.00661.pdf
def parameterized_2q_gate_1(thetas, num_reps=1):
    # Your implementation for conv_circ_1 function here
    # print(thetas)
    conv_circ = QuantumCircuit(2)

    for i in range(num_reps):
        conv_circ.rx(thetas[12*i+0], 0)
        conv_circ.rx(thetas[12*i+1], 1)
        conv_circ.rz(thetas[12*i+2], 0)
        conv_circ.rz(thetas[12*i+3], 1)


        conv_circ.crx(thetas[12*i+4], 0, 1)  
        conv_circ.crx(thetas[12*i+5], 1, 0)

        conv_circ.rx(thetas[12*i+6], 0)
        conv_circ.rx(thetas[12*i+7], 1)
        conv_circ.rz(thetas[12*i+8], 0)
        conv_circ.rz(thetas[12*i+9], 1)

        conv_circ.crz(thetas[12*i+10], 1, 0)  
        conv_circ.x(1)
        conv_circ.crx(thetas[12*i+11], 1, 0)
        conv_circ.x(1)

    #conv_circ = QuantumCircuit(2)
    #conv_circ.crx(thetas[0], 0, 1)

    # print(conv_circ)
    return conv_circ

#Most general two qubit gate ansatz
def parameterized_2q_gate_2(thetas, num_reps=1):

    conv_circ = QuantumCircuit(2)

    for i in range(num_reps):
        conv_circ.rx(thetas[15*i+0], 0)
        conv_circ.rz(thetas[15*i+1], 0)
        conv_circ.rx(thetas[15*i+2], 0)
    
        conv_circ.rx(thetas[15*i+3], 1)
        conv_circ.rz(thetas[15*i+4], 1)
        conv_circ.rx(thetas[15*i+5], 1)
    
        conv_circ.cx(1, 0)
        conv_circ.rz(thetas[15*i+6], 0)
        conv_circ.ry(thetas[15*i+7], 1)
        conv_circ.cx(0, 1)
        conv_circ.ry(thetas[15*i+8], 1)
        conv_circ.cx(1, 0)
    
        conv_circ.rx(thetas[15*i+9], 0)
        conv_circ.rz(thetas[15*i+10], 0)
        conv_circ.rx(thetas[15*i+11], 0)
    
        conv_circ.rx(thetas[15*i+12], 1)
        conv_circ.rz(thetas[15*i+13], 1)
        conv_circ.rx(thetas[15*i+14], 1)

    return conv_circ

def ansatz(ansatz_type,num_qubits, num_reps=1):

    qc = QuantumCircuit(num_qubits) 

    if ansatz_type == "block":
        parameter_vector = ParameterVector("t", length=num_qubits*num_reps*2)
        qc=qc.compose(parametrized_block(parameter_vector,num_qubits, num_reps), qubits=range(num_qubits))
    elif ansatz_type == "qcnn uniform":
        num_layers = int(np.ceil(np.log2(num_qubits)))
        num_parameters_per_layer = 15 * num_reps
        num_parameters=num_layers*num_parameters_per_layer
        parameter_vector = ParameterVector("t", length=num_parameters)  
        qc = QuantumCircuit(num_qubits)  
        for i_layer in range(num_layers):
            for i_sub_layer in [0 , 2**i_layer]:            
                for i_q1 in range(i_sub_layer, num_qubits, 2**(i_layer+1)):
                    i_q2=2**i_layer+i_q1
                    if i_q2<num_qubits:
                        qc=qc.compose(parameterized_2q_gate_2(parameter_vector[num_parameters_per_layer*i_layer:num_parameters_per_layer*(i_layer+1)], num_reps=num_reps), qubits=(i_q1,i_q2))  
                        #print("i_q1",i_q1,"i_q2",i_q2)
    elif ansatz_type == "qcnn unique":
        num_layers = int(np.ceil(np.log2(num_qubits)))
        num_parameters_per_conv = 15 * num_reps
        parameter_vector = ParameterVector("t", length=0)  
        qc = QuantumCircuit(num_qubits)  
        i_conv=0
        for i_layer in range(num_layers):
            for i_sub_layer in [0 , 2**i_layer]:            
                for i_q1 in range(i_sub_layer, num_qubits, 2**(i_layer+1)):
                    i_q2=2**i_layer+i_q1
                    if i_q2<num_qubits:
                        parameter_vector.resize((i_conv+1)*num_parameters_per_conv)
                        qc=qc.compose(parameterized_2q_gate_2(parameter_vector[num_parameters_per_conv*i_conv:num_parameters_per_conv*(i_conv+1)], num_reps=num_reps), qubits=(i_q1,i_q2)) 
                        i_conv+=1
    else:
        print("ansatz_type not recognized")
    
    #print(qc)
    return qc, parameter_vector


def feature_map(num_qubits = 8, x_data=None):
    qc = QuantumCircuit(num_qubits)

    # create feature map
    for i in range(num_qubits):
        qc.ry(x_data[i], i)

    return qc

def prepare_circuit(base_circuit:QuantumCircuit, total_operator=None):
    # find total qubits from the given base circuit
    num_qubits = base_circuit.num_qubits

    # define the default operator if none provided
    x_operator = PauliSumOp(SparsePauliOp("X" * num_qubits))
    z_operator = PauliSumOp(SparsePauliOp("I"*(num_qubits-1)+"Z"))

    if total_operator is None:
        # default is the z operator
        total_operator = z_operator
    
    measurable_expression = StateFn(total_operator, is_measurement=True)
    observables = PauliExpectation().convert(measurable_expression)

    
    if isinstance(observables, ComposedOp):
        observables = SummedOp([observables])    
    circuits = list()

    for obs in observables:
        circuit = base_circuit.copy()
        circuit.append(obs[1], qargs=list(range(base_circuit.num_qubits)))
        circuit.measure_all()
        circuits.append(circuit) 
    return circuit, observables



def ImageRecognition(num_qubits: int,
                    thetas_array,
                    parameterized,
                    ansatz_type: str = "qcnn uniform",
                    x_data=None,
                    reps: int = 1,
                    verbose: bool = False,
                    *args, **kwargs) -> QuantumCircuit:
    """
    Create the ansatz quantum circuit for the QCNN algorithm.

    Parameters
    ----------
    num_qubits : int
        number of qubits in circuit

    thetas_array : array of floats
        array of parameters to be bound to circuit

    parameterized : bool

    verbose : bool
        verbose flag
    """
    if verbose:
        print(f"... ImageRecognition_ansatz(num_qubits={num_qubits}, ansatz_type={ansatz_type}, thetas_array={thetas_array}")

    # create the feature map circuit
    _feature_map_circuit = feature_map(num_qubits, x_data)

    # create the ansatz circuit
    _variational_circuit, _parameter_vector = ansatz(ansatz_type, num_qubits, reps)

    # bind the parameters to the variational circuit
    _variational_circuit.assign_parameters(thetas_array, inplace=True)

    # compose the circuits
    _circuit = _feature_map_circuit.compose(_variational_circuit)

    # prepare the circuit for execution
    qc, observables = prepare_circuit(_circuit)

    params = {_parameter_vector: thetas_array} if parameterized else None

    # save small circuit example for display
    global QC_
    if QC_ is None or num_qubits <= 4:
        if num_qubits <= 8:
            QC_ = qc
            
    return qc, observables, params


def loss_function(result, y_data, num_qubits, formatted_observables, verbose=False):
    """
    Compute the expectation value of the circuit with respect to the Hamiltonian for optimization
    """

    # calculate probabilities from the result count
    pass



    _predictions = list()
    _prediction_labels = list()


    for _res in result:
        _counts = _res.get_counts()
        _probs = normalize_counts(_counts, num_qubits=num_qubits)

        _expectation_values = calculate_expectation_values(_probs, formatted_observables)
        value = sum(_expectation_values)

        # # now get <H^2>, assuming Cov[si,si'] = 0
        # formatted_observables_sq = [(obs @ obs).simplify(atol=0) for obs in formatted_observables]
        # _expectation_values_sq = calculate_expectation_values(_probabilities, formatted_observables_sq)

        # # now since Cov is assumed to be zero, we compute each term's variance and sum the result.
        # # see Eq 5, e.g. in https://arxiv.org/abs/2004.06252
        # variance = sum([exp_sq - exp**2 for exp_sq, exp in zip(_expectation_values_sq, _expectation_values)])

        value = (value + 1)*0.5
        _predictions.append(value)

        # calculate accuracy
        
        if value > 0.5:
            _prediction_labels.append(1)
        else:
            _prediction_labels.append(0)

    accuracy = accuracy_score(y_data, _prediction_labels)
    
    loss = mean_squared_error(y_data, _predictions)
    


    return loss, accuracy

    
    

##########################################################

# Create the  ansatz quantum circuit for the VQE algorithm.
def VQE_ansatz(num_qubits: int,
            thetas_array,
            parameterized,
            num_occ_pairs: Optional[int] = None,
            *args, **kwargs) -> QuantumCircuit:
    
    if verbose:    
        print(f"  ... VQE_ansatz(num_qubits={num_qubits}, thetas_array={thetas_array}")  
    
    # Generate the ansatz circuit for the VQE algorithm.
    if num_occ_pairs is None:
        num_occ_pairs = (num_qubits // 2)  # e.g., half-filling, which is a reasonable chemical case

    # do all possible excitations if not passed a list of excitations directly
    excitation_pairs = []
    for i in range(num_occ_pairs):
        for a in range(num_occ_pairs, num_qubits):
            excitation_pairs.append([i, a])

    # create circuit of num_qubits
    circuit = QuantumCircuit(num_qubits)

    # Hartree Fock initial state
    for occ in range(num_occ_pairs):
        circuit.x(occ)

    # if parameterized flag set, create a ParameterVector
    parameter_vector = None
    if parameterized:
        parameter_vector = ParameterVector("t", length=len(excitation_pairs))

    # for parameter mode 1, make all thetas the same as the first
    if saved_parameter_mode == 1:
        thetas_array = np.repeat(thetas_array, len(excitation_pairs))

    # create a Hartree Fock initial state
    for idx, pair in enumerate(excitation_pairs):
        # if parameterized, use ParamterVector, otherwise raw theta value
        theta = parameter_vector[idx] if parameterized else thetas_array[idx]

        # apply excitation
        i, a = pair[0], pair[1]

        # implement the magic gate
        circuit.s(i)
        circuit.s(a)
        circuit.h(a)
        circuit.cx(a, i)

        # Ry rotation
        circuit.ry(theta, i)
        circuit.ry(theta, a)

        # implement M^-1
        circuit.cx(a, i)
        circuit.h(a)
        circuit.sdg(a)
        circuit.sdg(i)

    """ TMI ...
    if verbose:
        print(f"      --> thetas_array={thetas_array}")
        print(f"      --> parameter_vector={str(parameter_vector)}")
    """
    return circuit, parameter_vector, thetas_array
    
# Create the benchmark program circuit array, for the given operator
def HydrogenLattice (num_qubits, operator, secret_int = 000000,
            thetas_array = None, parameterized = None):
    
    if verbose:    
        print(f"... HydrogenLattice(num_qubits={num_qubits}, thetas_array={thetas_array}") 
        
    # if no thetas_array passed in, create defaults 
    if thetas_array is None:
        thetas_array = [1.0]

    # create parameters in the form expected by the ansatz generator
    # this is an array of betas followed by array of gammas, each of length = rounds
    global _qc
    global theta

    # create the circuit the first time, add measurements
    if ex.do_transpile_for_execute:
        logger.info(f"*** Constructing parameterized circuit for {num_qubits = } {secret_int}")

        _qc, parameter_vector, thetas_array = VQE_ansatz(
			num_qubits=num_qubits,
			thetas_array=thetas_array, parameterized=parameterized,
			num_occ_pairs=None
        )

    _qc_array, _formatted_observables = prepare_circuits(_qc, operator)

    # create a binding of Parameter values
    params = {parameter_vector: thetas_array} if parameterized else None

    if verbose:
        print(f"    --> params={params}")

    logger.info(f"Create binding parameters for {thetas_array} {params}")

    # save the first circuit in the array returned from prepare_circuits (with appendage)
    # to be used an example for display purposes
    qc = _qc_array[0]
    # print(qc)

    # save small circuit example for display
    global QC_
    if QC_ is None or num_qubits <= 4:
        if num_qubits <= 8:
            QC_ = qc
            print("QC_ = ", QC_)

    # return a handle on the circuit, the observables, and parameters
    return _qc_array, _formatted_observables, params
   
############### Prepare Circuits from Observables

# ---- classical Pauli sum operator from list of Pauli operators and coefficients ----
# Below function is to reduce some dependency on qiskit ( String data type issue) ----
# def pauli_sum_op(ops, coefs):
#     if len(ops) != len(coefs):
#         raise ValueError("The number of Pauli operators and coefficients must be equal.")
#     pauli_sum_op_list = [(op, coef) for op, coef in zip(ops, coefs)]
#     return pauli_sum_op_list
# ---- classical Pauli sum operator from list of Pauli operators and coefficients ----

def prepare_circuits(base_circuit, operator):
    """
    Prepare the qubit-wise commuting circuits for a given operator.

    Parameters
    ----------
    base_circuit : QuantumCircuit
        Initial quantum circuit without basis rotations.
    operator : SparsePauliOp
        Sparse Pauli operator / Hamiltonian.

    Returns
    -------
    list
        Array of QuantumCircuits with applied basis change.
    list
        Array of observables formatted as SparsePauliOps.
    """

    # Mapping from Pauli operators to basis change gates
    basis_change_map = {"X": ["h"], "Y": ["sdg", "h"], "Z": [], "I": []}

    # Group commuting Pauli operators
    commuting_ops = operator.group_commuting(qubit_wise=True)

    # Initialize empty lists for storing output quantum circuits and formatted observables
    qc_list = []
    formatted_obs = []

    # Loop over each group of commuting operators
    for comm_op in commuting_ops:
        basis = ""
        pauli_labels = np.array([list(pauli_label) for pauli_label in comm_op.paulis.to_labels()])
        for qubit in range(pauli_labels.shape[1]):
            # return the pauli operations on qubits that aren't identity so we can rotate them
            qubit_ops = "".join(filter(lambda x: x != "I", pauli_labels[:, qubit]))
            basis += qubit_ops[0] if qubit_ops else "Z"

        # Separate terms and coefficients
        term_coeff_list = comm_op.to_list()
        terms, coeffs = zip(*term_coeff_list)

        # Initialize list for storing new terms
        new_terms = []

        # Loop to transform terms from 'X' and 'Y' to 'Z'
        for term in terms:
            new_term = ""
            for c in term:
                new_term += "Z" if c in "XY" else c
            new_terms.append(new_term)

        # Create and store new SparsePauliOp
        new_op = SparsePauliOp.from_list(list(zip(new_terms, coeffs)))
        formatted_obs.append(new_op)

        # Create single quantum circuit for each group of commuting operators
        basis_circuit = QuantumCircuit(len(basis))
        basis_circuit.barrier()
        for idx, pauli in enumerate(reversed(basis)):
            for gate in basis_change_map[pauli]:
                getattr(basis_circuit, gate)(idx)
        composed_qc = base_circuit.compose(basis_circuit)
        composed_qc.measure_all()
        qc_list.append(composed_qc)

    return qc_list, formatted_obs


def compute_energy(result_array, formatted_observables, num_qubits):
    """
    Compute the expectation value of the circuit with respect to the Hamiltonian for optimization
    """

    _probabilities = list()

    for _res in result_array:
        _counts = _res.get_counts()
        _probs = normalize_counts(_counts, num_qubits=num_qubits)
        _probabilities.append(_probs)

    _expectation_values = calculate_expectation_values(_probabilities, formatted_observables)
    energy = sum(_expectation_values)

    # now get <H^2>, assuming Cov[si,si'] = 0
    formatted_observables_sq = [(obs @ obs).simplify(atol=0) for obs in formatted_observables]
    _expectation_values_sq = calculate_expectation_values(_probabilities, formatted_observables_sq)

    # now since Cov is assumed to be zero, we compute each term's variance and sum the result.
    # see Eq 5, e.g. in https://arxiv.org/abs/2004.06252
    variance = sum([exp_sq - exp**2 for exp_sq, exp in zip(_expectation_values_sq, _expectation_values)])

    return energy, variance

def calculate_expectation_values(probabilities, observables):
    """
    Return the expectation values for an operator given the probabilities.
    """
    if not isinstance(probabilities, list):
        probabilities = [probabilities]
    expectation_values = list()
    for idx, op in enumerate(observables):
        expectation_value = sampled_expectation_value(probabilities[idx], op[0].primitive)
        expectation_values.append(expectation_value)

    return expectation_values

def normalize_counts(counts, num_qubits=None):
    """
    Normalize the counts to get probabilities and convert to bitstrings.
    """

    normalizer = sum(counts.values())

    try:
        dict({str(int(key, 2)): value for key, value in counts.items()})
        if num_qubits is None:
            num_qubits = max(len(key) for key in counts)
        bitstrings = {key.zfill(num_qubits): value for key, value in counts.items()}
    except ValueError:
        bitstrings = counts

    probabilities = dict({key: value / normalizer for key, value in bitstrings.items()})
    assert abs(sum(probabilities.values()) - 1) < 1e-9
    return probabilities

############### Prepare Circuits for Execution

def get_operator_for_problem(instance_filepath):
    """
    Return an operator object for the problem.

    Argument:
    instance_filepath : problem defined by instance_filepath (but should be num_qubits + radius)

    Returns:
    operator : an object encapsulating the Hamiltoian for the problem
    """
    # operator is paired hamiltonian  for each instance in the loop
    ops, coefs = common.read_paired_instance(instance_filepath)
    operator = SparsePauliOp.from_list(list(zip(ops, coefs)))
    return operator

# A dictionary of random energy filename, obtained once
random_energies_dict = None
 
def get_random_energy(instance_filepath):
    """
    Get the 'random_energy' associated with the problem
    """

    # read precomputed energies file from the random energies path
    global random_energies_dict

    # get the list of random energy filenames once
    # (DEVNOTE: probably don't want an exception here, should just return 0)
    if not random_energies_dict:
        try:
            random_energies_dict = common.get_random_energies_dict()
        except ValueError as err:
            logger.error(err)
            print("Error reading precomputed random energies json file. Please create the file by running the script 'compute_random_energies.py' in the _common/random_sampler directory")
            raise

    # get the filename from the instance_filepath and get the random energy from the dictionary
    filename = os.path.basename(instance_filepath)
    filename = filename.split(".")[0]
    random_energy = random_energies_dict[filename]

    return random_energy
    
def get_classical_solutions(instance_filepath):
    """
    Get a list of the classical solutions for this problem
    """
    # solution has list of classical solutions for each instance in the loop
    sol_file_name = instance_filepath[:-5] + ".sol"
    method_names, values = common.read_puccd_solution(sol_file_name)
    solution = list(zip(method_names, values))
    return solution

# Return the file identifier (path) for the problem at this width, radius, and instance
def get_problem_identifier(num_qubits, radius, instance_num):
    
    # if radius is given we should do same radius for max_circuits times
    if radius is not None:
        try:
            instance_filepath = common.get_instance_filepaths(num_qubits, radius)
        except ValueError as err:
            logger.error(err)
            instance_filepath = None

    # if radius is not given we should do all the radius for max_circuits times
    else:
        instance_filepath_list = common.get_instance_filepaths(num_qubits)
        try:
            if len(instance_filepath_list) >= instance_num:
                instance_filepath = instance_filepath_list[instance_num - 1]
            else:
                instance_filepath = None
        except ValueError as err:
            logger.error(err)
            instance_filepath = None

    return instance_filepath


#################################################
# EXPECTED RESULT TABLES (METHOD 1)

############### Expectation Tables Created using State Vector Simulator

# DEVNOTE: We are building these tables on-demand for now, but for larger circuits
# this will need to be pre-computed ahead of time and stored in a data file to avoid run-time delays.

# dictionary used to store pre-computed expectations, keyed by num_qubits and secret_string
# these are created at the time the circuit is created, then deleted when results are processed
expectations = {}


# Compute array of expectation values in range 0.0 to 1.0
# Use statevector_simulator to obtain exact expectation
def compute_expectation(qc, num_qubits, secret_int, backend_id="statevector_simulator", params=None):
    # ts = time.time()

    # to execute on Aer state vector simulator, need to remove measurements
    qc = qc.remove_final_measurements(inplace=False)

    if params is not None:
        qc = qc.bind_parameters(params)

    # execute statevector simulation
    sv_backend = Aer.get_backend(backend_id)
    sv_result = execute(qc, sv_backend, params=params).result()

    # get the probability distribution
    counts = sv_result.get_counts()

    # print(f"... statevector expectation = {counts}")

    # store in table until circuit execution is complete
    id = f"_{num_qubits}_{secret_int}"
    expectations[id] = counts
    
    #print(f"  ... time to execute statevector simulator: {time.time() - ts}")
    
# Return expected measurement array scaled to number of shots executed
def get_expectation(num_qubits, secret_int, num_shots):

    # find expectation counts for the given circuit 
    id = f"_{num_qubits}_{secret_int}"

    if id in expectations:
        counts = expectations[id]

        # scale probabilities to number of shots to obtain counts
        for k, v in counts.items():
            counts[k] = round(v * num_shots)

        # delete from the dictionary
        del expectations[id]

        return counts

    else:
        return None


#################################################
# RESULT DATA ANALYSIS (METHOD 1)

expected_dist = {}


# Compare the measurement results obtained with the expected measurements to determine fidelity
def analyze_and_print_result(qc, result, num_qubits, secret_int, num_shots):
    global expected_dist

    # obtain counts from the result object
    counts = result.get_counts(qc)

    # retrieve pre-computed expectation values for the circuit that just completed
    expected_dist = get_expectation(num_qubits, secret_int, num_shots)

    # if the expectation is not being calculated (only need if we want to compute fidelity)
    # assume that the expectation is the same as measured counts, yielding fidelity = 1
    if expected_dist is None:
        expected_dist = counts

    if verbose:
        print(f"For width {num_qubits}   measured: {counts}\n  expected: {expected_dist}")
    # if verbose: print(f"For width {num_qubits} problem {secret_int}\n  measured: {counts}\n  expected: {expected_dist}")

    # use our polarization fidelity rescaling
    fidelity = metrics.polarization_fidelity(counts, expected_dist)

    # if verbose: print(f"For secret int {secret_int} fidelity: {fidelity}")

    return counts, fidelity

##### METHOD 2 function to compute application-specific figures of merit

def calculate_quality_metric(energy=None,
            fci_energy=0,
            random_energy=0, 
            precision = 4,
            num_electrons = 2):
    """
    Returns the quality metrics, namely solution quality, accuracy volume, and accuracy ratio.
    Solution quality is a value between zero and one. The other two metrics can take any value.

    Parameters
    ----------
    energy : list
        list of energies calculated for each iteration.

    fci_energy : float
        FCI energy for the problem.

    random_energy : float
        Random energy for the problem, precomputed and stored and read from json file

    precision : float
        precision factor used in solution quality calculation
        changes the behavior of the monotonic arctan function

    num_electrons : int
        number of electrons in the problem
    """
    
    _delta_energy_fci = np.absolute(np.subtract( np.array(energy), fci_energy))
    _delta_random_fci = np.absolute(np.subtract( np.array(random_energy), fci_energy))
    
    _relative_energy = np.absolute(
                            np.divide(
                                np.subtract( np.array(energy), fci_energy),
                                fci_energy)
                            )
    
    
    #scale the solution quality to 0 to 1 using arctan 
    _solution_quality = np.subtract(
                            1,
                            np.divide(
                                np.arctan(
                                    np.multiply(precision,_relative_energy)
                                    ),
                                np.pi/2)
                            )

    # define accuracy volume as the absolute energy difference between the FCI energy and the energy of the solution normalized per electron
    _accuracy_volume = np.divide(
                            np.absolute(
                                np.subtract( np.array(energy), fci_energy)
                            ),
                            num_electrons
                            )

    # define accuracy ratio as 1.0 minus the error in energy over the error in random energy:
    #       accuracy_ratio = 1.0 - abs(energy - FCI) ) / abs(random - FCI)

    _accuracy_ratio = np.subtract(1.0, np.divide(_delta_energy_fci,_delta_random_fci))
    
    return _solution_quality, _accuracy_volume, _accuracy_ratio


#################################################
# DATA SAVE FUNCTIONS

# Create a folder where the results will be saved.
# For every circuit width, metrics will be stored the moment the results are obtained
# In addition to the metrics, the parameter values obtained by the optimizer, as well as the counts
# measured for the final circuit will be stored.
def create_data_folder(save_res_to_file, detailed_save_names, backend_id):
    global parent_folder_save

    # if detailed filenames requested, use directory name with timestamp
    if detailed_save_names:
        start_time_str = datetime.datetime.now().strftime("%Y-%m-%d_%H-%M-%S")
        parent_folder_save = os.path.join("__data", f"{backend_id}", f"run_start_{start_time_str}")

    # otherwise, just put all json files under __data/backend_id
    else:
        parent_folder_save = os.path.join("__data", f"{backend_id}")

    # create the folder if it doesn't exist already
    if save_res_to_file and not os.path.exists(parent_folder_save):
        os.makedirs(os.path.join(parent_folder_save))
        
# Function to save final iteration data to file
def store_final_iter_to_metrics_json(
    backend_id,
    num_qubits,
    radius,
    instance_num,
    num_shots,
    converged_thetas_list,
    energy,
    detailed_save_names,
    dict_of_inputs,
    save_final_counts,
    save_res_to_file,
    _instances=None,
):
    """
    For a given problem (specified by num_qubits and instance),
    1. For a given restart, store properties of the final minimizer iteration to metrics.circuit_metrics_final_iter, and
    2. Store various properties for all minimizer iterations for each restart to a json file.
    """
    # In order to compare with uniform random sampling, get some samples

    # Store properties of the final iteration, the converged theta values,
    # as well as the known optimal value for the current problem,
    # in metrics.circuit_metrics_final_iter. 
    metrics.store_props_final_iter(num_qubits, instance_num, "energy", energy)
    metrics.store_props_final_iter(num_qubits, instance_num, "converged_thetas_list", converged_thetas_list)

    # Save final iteration data to metrics.circuit_metrics_final_iter
    # This data includes final counts, cuts, etc.
    if save_res_to_file:
    
        # Save data to a json file
        dump_to_json(
            parent_folder_save,
            num_qubits,
            radius,
            instance_num,
            dict_of_inputs,
            converged_thetas_list,
            energy,
            save_final_counts=save_final_counts,
        )

def dump_to_json(
    parent_folder_save,
    num_qubits,
    radius,
    instance_num,
    dict_of_inputs,
    converged_thetas_list,
    energy,
    save_final_counts=False,
):
    """
    For a given problem (specified by number of qubits and instance_number),
    save the evolution of various properties in a json file.
    Items stored in the json file: Data from all iterations (iterations), inputs to run program ('general properties'), converged theta values ('converged_thetas_list'), computes results.
    if save_final_counts is True, then also store the distribution counts
    """

    # print(f"... saving data for width={num_qubits} radius={radius} instance={instance_num}")
    if not os.path.exists(parent_folder_save):
        os.makedirs(parent_folder_save)
    store_loc = os.path.join(parent_folder_save, "width_{}_instance_{}.json".format(num_qubits, instance_num))

    # Obtain dictionary with iterations data corresponding to given instance_num
    all_restart_ids = list(metrics.circuit_metrics[str(num_qubits)].keys())
    ids_this_restart = [r_id for r_id in all_restart_ids if int(r_id) // 1000 == instance_num]
    iterations_dict_this_restart = {r_id: metrics.circuit_metrics[str(num_qubits)][r_id] for r_id in ids_this_restart}

    # Values to be stored in json file
    dict_to_store = {"iterations": iterations_dict_this_restart}
    dict_to_store["general_properties"] = dict_of_inputs
    dict_to_store["converged_thetas_list"] = converged_thetas_list
    dict_to_store["energy"] = energy
    # dict_to_store['unif_dict'] = unif_dict

    # Also store the value of counts obtained for the final counts
    """
    if save_final_counts:
        dict_to_store['final_counts'] = iter_dist
        #iter_dist.get_counts()
    """

    # Now write the data fo;e
    with open(store_loc, "w") as outfile:
        json.dump(dict_to_store, outfile)

#################################################
# DATA LOAD FUNCTIONS

# %% Loading saved data (from json files)

def load_data_and_plot(folder, backend_id=None, **kwargs):
    """
    The highest level function for loading stored data from a previous run
    and plotting optgaps and area metrics

    Parameters
    ----------
    folder : string
        Directory where json files are saved.
    """
    _gen_prop = load_all_metrics(folder, backend_id=backend_id)
    if _gen_prop is not None:
        gen_prop = {**_gen_prop, **kwargs}
        plot_results_from_data(**gen_prop)

def load_all_metrics(folder, backend_id=None):
    """
    Load all data that was saved in a folder.
    The saved data will be in json files in this folder

    Parameters
    ----------
    folder : string
        Directory where json files are saved.

    Returns
    -------
    gen_prop : dict
        of inputs that were used in maxcut_benchmark.run method
    """
    # Note: folder here should be the folder where only the width=... files are stored, and not a folder higher up in the directory
    assert os.path.isdir(folder), f"Specified folder ({folder}) does not exist."

    metrics.init_metrics()

    list_of_files = os.listdir(folder)
    # print(list_of_files)

    # list with elements that are tuples->(width,restartInd,filename)
    width_restart_file_tuples = [
        (*get_width_restart_tuple_from_filename(fileName), fileName)
        for (ind, fileName) in enumerate(list_of_files)
        if fileName.startswith("width")
    ]

    # sort first by width, and then by restartInd
    width_restart_file_tuples = sorted(width_restart_file_tuples, key=lambda x: (x[0], x[1]))
    distinct_widths = list(set(it[0] for it in width_restart_file_tuples))
    list_of_files = [[tup[2] for tup in width_restart_file_tuples if tup[0] == width] for width in distinct_widths]

    # connot continue without at least one dataset
    if len(list_of_files) < 1:
        print("ERROR: No result files found")
        return None

    for width_files in list_of_files:
        # For each width, first load all the restart files
        for fileName in width_files:
            gen_prop = load_from_width_restart_file(folder, fileName)

        # next, do processing for the width
        method = gen_prop["method"]
        if method == 2:
            num_qubits, _ = get_width_restart_tuple_from_filename(width_files[0])
            metrics.process_circuit_metrics_2_level(num_qubits)
            metrics.finalize_group(num_qubits)

    # override device name with the backend_id if supplied by caller
    if backend_id is not None:
        metrics.set_plot_subtitle(f"Device = {backend_id}")

    return gen_prop


# # load data from a specific file

def load_from_width_restart_file(folder, fileName):
    """
    Given a folder name and a file in it, load all the stored data and store the values in metrics.circuit_metrics.
    Also return the converged values of thetas, the final counts and general properties.

    Parameters
    ----------
    folder : string
        folder where the json file is located
    fileName : string
        name of the json file

    Returns
    -------
    gen_prop : dict
        of inputs that were used in maxcut_benchmark.run method
    """

    # Extract num_qubits and s from file name
    num_qubits, restart_ind = get_width_restart_tuple_from_filename(fileName)
    print(f"Loading from {fileName}, corresponding to {num_qubits} qubits and restart index {restart_ind}")
    with open(os.path.join(folder, fileName), "r") as json_file:
        data = json.load(json_file)
        gen_prop = data["general_properties"]
        converged_thetas_list = data["converged_thetas_list"]
        energy = data["energy"]
        if gen_prop["save_final_counts"]:
            # Distribution of measured cuts
            final_counts = data["final_counts"]

        backend_id = gen_prop.get("backend_id")
        metrics.set_plot_subtitle(f"Device = {backend_id}")

        # Update circuit metrics
        for circuit_id in data["iterations"]:
            # circuit_id = restart_ind * 1000 + minimizer_loop_ind
            for metric, value in data["iterations"][circuit_id].items():
                metrics.store_metric(num_qubits, circuit_id, metric, value)

        method = gen_prop["method"]
        if method == 2:
            metrics.store_props_final_iter(num_qubits, restart_ind, "energy", energy)
            metrics.store_props_final_iter(num_qubits, restart_ind, "converged_thetas_list", converged_thetas_list)
            if gen_prop["save_final_counts"]:
                metrics.store_props_final_iter(num_qubits, restart_ind, None, final_counts)

    return gen_prop
    
def get_width_restart_tuple_from_filename(fileName):
    """
    Given a filename, extract the corresponding width and degree it corresponds to
    For example the file "width=4_degree=3.json" corresponds to 4 qubits and degree 3

    Parameters
    ----------
    fileName : TYPE
        DESCRIPTION.

    Returns
    -------
    num_qubits : int
        circuit width
    degree : int
        graph degree.

    """
    pattern = "width_([0-9]+)_instance_([0-9]+).json"
    match = re.search(pattern, fileName)
    # print(match)

    # assert match is not None, f"File {fileName} found inside folder. All files inside specified folder must be named in the format 'width_int_restartInd_int.json"
    num_qubits = int(match.groups()[0])
    degree = int(match.groups()[1])
    return (num_qubits, degree)


################################################
# PLOT METHODS

def plot_results_from_data(
    num_shots=100,
    radius=0.75,
    max_iter=30,
    max_circuits=1,
    method=2,
    line_x_metrics=["iteration_count", "cumulative_exec_time"],
    line_y_metrics=["train_loss", "train_accuracy", "test_accuracy"],
    plot_layout_style="grid",
    bar_y_metrics=["average_exec_times", "accuracy_ratio_error"],
    bar_x_metrics=["num_qubits"],
    show_elapsed_times=True,
    use_logscale_for_times=False,
    score_metric=["accuracy_ratio"],
    y_metric=["num_qubits"],
    x_metric=["cumulative_exec_time", "cumulative_elapsed_time"],
    fixed_metrics={},
    num_x_bins=15,
    y_size=None,
    x_size=None,
    x_min=None,
    x_max=None,
    detailed_save_names=False,
    ansatz_type:str = 'qcnn uniform',
    **kwargs,
):
    """
    Plot results from the data contained in metrics tables.
    """

    # Add custom metric names to metrics module (in case this is run outside of run())
    add_custom_metric_names()

    # handle single string form of score metrics
    if type(score_metric) == str:
        score_metric = [score_metric]

    # for Image Recognition, objective function is always 'Energy'
    obj_str = "Energy"

    suffix = ""

    # If detailed names are desired for saving plots, put date of creation, etc.
    if detailed_save_names:
        cur_time = datetime.datetime.now()
        dt = cur_time.strftime("%Y-%m-%d_%H-%M-%S")
        suffix = f"s{num_shots}_r{radius}_mi{max_iter}_{dt}"

    suptitle = f"Benchmark Results - Image Recognition ({method}) - Qiskit"
    backend_id = metrics.get_backend_id()
    options = {"shots": num_shots, "radius": radius, "restarts": max_circuits}


    # plot all line metrics, including solution quality and accuracy ratio
    # vs iteration count and cumulative execution time
    img_metrics.plot_all_line_metrics(
        suptitle,
        line_x_metrics=line_x_metrics,
        line_y_metrics=line_y_metrics,
        plot_layout_style=plot_layout_style,
        backend_id=backend_id,
        options=options,
        method=method,
        ansatz_type=ansatz_type,
    )

    # plot all cumulative metrics, including average_execution_time and accuracy ratio
    # over number of qubits
    img_metrics.plot_all_cumulative_metrics(
        suptitle,
        bar_y_metrics=bar_y_metrics,
        bar_x_metrics=bar_x_metrics,
        show_elapsed_times=show_elapsed_times,
        use_logscale_for_times=use_logscale_for_times,
        plot_layout_style=plot_layout_style,
        backend_id=backend_id,
        options=options,
        method=method,
    )

    # # plot all area metrics
    # metrics.plot_all_area_metrics(
    #     suptitle,
    #     score_metric=score_metric,
    #     x_metric=x_metric,
    #     y_metric=y_metric,
    #     fixed_metrics=fixed_metrics,
    #     num_x_bins=num_x_bins,
    #     x_size=x_size,
    #     y_size=y_size,
    #     x_min=x_min,
    #     x_max=x_max,
    #     options=options,
    #     suffix=suffix,
    #     which_metric="solution_quality",
    # )


################################################
################################################
# RUN METHOD

MAX_QUBITS = 16

def run(
    min_qubits=2, max_qubits=4, skip_qubits=2, max_circuits=3, num_shots=100,
    method=2,
    radius=None, thetas_array=None, parameterized=False, parameter_mode=1, do_fidelities=True,
    minimizer_function=None,
    minimizer_tolerance=1e-3, max_iter=300, comfort=False,
    line_x_metrics=["iteration_count", "cumulative_exec_time", "iteration_count"],
    line_y_metrics=["train_loss", "train_accuracy", "test_accuracy"],
    bar_y_metrics=["average_exec_times", "train_accuracy", "test_accuracy"],
    bar_x_metrics=["num_qubits"],
    score_metric=["train_accuracy"],
    x_metric=["cumulative_exec_time", "cumulative_elapsed_time"],
    y_metric="num_qubits",
    fixed_metrics={},
    num_x_bins=15,
    y_size=None,
    x_size=None,
    show_results_summary=True,
    plot_results=True,
    plot_layout_style="grid",
    show_elapsed_times=True,
    use_logscale_for_times=False,
    save_res_to_file=True, save_final_counts=False, detailed_save_names=False,
    backend_id="qasm_simulator",
    provider_backend=None, hub="ibm-q", group="open", project="main",
    exec_options=None,
    _instances=None,
    ansatz_type:str = 'qcnn uniform',
    reps:int = 1,
    batch_size:int = 50,
    backend_id_train:str = 'statevector_simulator',
    test_pass_count:int = 10,
):
    """
    Parameters
    ----------
    min_qubits : int, optional
        The smallest circuit width for which benchmarking will be done The default is 3.
    max_qubits : int, optional
        The largest circuit width for which benchmarking will be done. The default is 6.
    max_circuits : int, optional
        Number of restarts. The default is None.
    num_shots : int, optional
        Number of times the circut will be measured, for each iteration. The default is 100.
    method : int, optional
        If 1, then do standard metrics, if 2, implement iterative algo metrics. The default is 1.
    thetas_array : list, optional
        list or ndarray of theta values. The default is None.
    N : int, optional
        For the max % counts metric, choose the highest N% counts. The default is 10.
    alpha : float, optional
        Value between 0 and 1. The default is 0.1.
    parameterized : bool, optional
        Whether to use parameter objects in circuits or not. The default is False.
    parameter_mode : bool, optional
        If 1, use thetas_array of length 1, otherwise (num_qubits//2)**2, to match excitation pairs
    do_fidelities : bool, optional
        Compute circuit fidelity. The default is True.
    minimizer_function : function
        custom function used for minimizer
    minimizer_tolerance : float
        tolerance for minimizer, default is 1e-3,
    max_iter : int, optional
        Number of iterations for the minimizer routine. The default is 30.
    plot_layout_style : str, optional
        Style of plot layout, 'grid', 'stacked', or 'individual', default = 'grid'
    line_x_metrics : list or string, optional
        Which metrics are to be plotted on x-axis in line metrics plots.
    line_y_metrics : list or string, optional
        Which metrics are to be plotted on y-axis in line metrics plots.
    show_elapsed_times : bool, optional
        In execution times bar chart, include elapsed times if True
    use_logscale_for_times : bool, optional
        In execution times bar plot, use a log scale to show data
    score_metric : list or string, optional
        Which metrics are to be plotted in area metrics plots. The default is 'fidelity'.
    x_metric : list or string, optional
        Horizontal axis for area plots. The default is 'cumulative_exec_time'.
    y_metric : list or string, optional
        Vertical axis for area plots. The default is 'num_qubits'.
    fixed_metrics : TYPE, optional
        DESCRIPTION. The default is {}.
    num_x_bins : int, optional
        DESCRIPTION. The default is 15.
    y_size : TYPint, optional
        DESCRIPTION. The default is None.
    x_size : string, optional
        DESCRIPTION. The default is None.
    backend_id : string, optional
        DESCRIPTION. The default is 'qasm_simulator'.
    provider_backend : string, optional
        DESCRIPTION. The default is None.
    hub : string, optional
        DESCRIPTION. The default is "ibm-q".
    group : string, optional
        DESCRIPTION. The default is "open".
    project : string, optional
        DESCRIPTION. The default is "main".
    exec_options : string, optional
        DESCRIPTION. The default is None.
    plot_results : bool, optional
        Plot results only if True. The default is True.
    save_res_to_file : bool, optional
        Save results to json files. The default is True.
    save_final_counts : bool, optional
        If True, also save the counts from the final iteration for each problem in the json files. The default is True.
    detailed_save_names : bool, optional
        If true, the data and plots will be saved with more detailed names. Default is False
    confort : bool, optional
        If true, print comfort dots during execution
    """

    # Store all the input parameters into a dictionary.
    # This dictionary will later be stored in a json file
    # It will also be used for sending parameters to the plotting function
    dict_of_inputs = locals()

    thetas = []  # a default empty list of thetas

    # Update the dictionary of inputs
    dict_of_inputs = {**dict_of_inputs, **{"thetas_array": thetas, "max_circuits": max_circuits}}

    # Delete some entries from the dictionary; they may contain secrets or function pointers
    for key in ["hub", "group", "project", "provider_backend", "exec_options", "minimizer_function"]:
        dict_of_inputs.pop(key)

    global hydrogen_lattice_inputs
    hydrogen_lattice_inputs = dict_of_inputs

    ###########################
    # Benchmark Initializeation

    global QC_
    global circuits_done
    global minimizer_loop_index
    global opt_ts
    global unique_id

    print("Image Recognition Benchmark Program - Qiskit")

    QC_ = None

    # validate parameters
    max_qubits = max(2, max_qubits)
    max_qubits = min(MAX_QUBITS, max_qubits)
    min_qubits = min(max(2, min_qubits), max_qubits)

    # try:
    #     print("Validating user inputs...")
    #     # raise an exception if either min_qubits or max_qubits is not even
    #     if min_qubits % 2 != 0 or max_qubits % 2 != 0:
    #         raise ValueError(
    #             "min_qubits and max_qubits must be even. min_qubits = {}, max_qubits = {}".format(
    #                 min_qubits, max_qubits
    #             )
    #         )
    # except ValueError as err:
    #     # display error message and stop execution if min_qubits or max_qubits is not even
    #     logger.error(err)
    #     if min_qubits % 2 != 0:
    #         min_qubits += 1
    #     if max_qubits % 2 != 0:
    #         max_qubits -= 1
    #         max_qubits = min(max_qubits, MAX_QUBITS)
    #     print(err.args[0] + "\n Running for for values min_qubits = {}, max_qubits = {}".format(min_qubits, max_qubits))

    # don't compute exectation unless fidelity is is needed
    global do_compute_expectation
    do_compute_expectation = do_fidelities

    # save the desired parameter mode globally (for now, during dev)
    global saved_parameter_mode
    saved_parameter_mode = parameter_mode

    # given that this benchmark does every other width, set y_size default to 1.5
    if y_size is None:
        y_size = 1.5

    # Initialize metrics module with empty metrics arrays
    metrics.init_metrics()

    # Add custom metric names to metrics module
    add_custom_metric_names()

    # Define custom result handler
    def execution_handler(qc, result, num_qubits, s_int, num_shots):
        # determine fidelity of result set
        num_qubits = int(num_qubits)
        counts, fidelity = analyze_and_print_result(qc, result, num_qubits, int(s_int), num_shots)
        metrics.store_metric(num_qubits, s_int, "solution_quality", fidelity)

    def execution_handler2(qc, result, num_qubits, s_int, num_shots):
        # Stores the results to the global saved_result variable
        global saved_result
        saved_result = result

    # Initialize execution module using the execution result handler above and specified backend_id
    # for method=2 we need to set max_jobs_active to 1, so each circuit completes before continuing
    if method == 2 or 3:
        ex.max_jobs_active = 1
        ex.init_execution(execution_handler2)
    else:
        ex.init_execution(execution_handler)

    # initialize the execution module with target information
    ex.set_execution_target(
        backend_id_train, provider_backend=provider_backend, hub=hub, group=group, project=project, exec_options=exec_options
    )

    # create a data folder for the results
    create_data_folder(save_res_to_file, detailed_save_names, backend_id)

    ###########################
    # Benchmark Execution Loop

    # Fetch MNIST data
    x, x_train, x_test, y, y_train, y_test = fetch_mnist_data()

    # dictionary to store the thetas_array for each qubit size
    thetas_array_dict = {}

    
    # Execute Benchmark Program N times for multiple circuit sizes
    # Accumulate metrics asynchronously as circuits complete
    # DEVNOTE: increment by 2 for paired electron circuits

    for num_qubits in range(min_qubits, max_qubits + 1, 1):

        x_scaled, x_train_scaled, x_test_scaled = preprocess_image_data(x, x_train, x_test, num_qubits)

        # create batch from scaled data
        global x_batch, y_batch

        indices = np.random.choice(len(x_train_scaled), size=batch_size, replace=False)
        x_batch = x_train_scaled[indices]
        y_batch = y_train[indices]


        # global variables to store execution and elapsed time
        global quantum_execution_time, quantum_elapsed_time
        quantum_execution_time = 0.0
        quantum_elapsed_time = 0.0
        
        if method == 1:
            print(f"************\nExecuting [1] circuit for num_qubits = {num_qubits}")
        else:
            print(f"************\nExecuting [{ansatz_type}] circuit for num_qubits = {num_qubits}")

        # # If radius is negative,
        # if radius < 0 :
        #     radius = max(3, (num_qubits + radius))

        # loop over all instance files according to max_circuits given
        # instance_num index starts from 1
#        for instance_num in range(1, max_circuits + 1):
 
        # get the file identifier (path) for the problem at this width, radius, and instance
        # DEVNOTE: this identifier should NOT be the filepath, use another method

        instance_num = 1

        if verbose:
            print(f"... executing problem num_qubits={num_qubits}")



        # create an intial thetas_array, given the circuit width and user input
        thetas_array_0 = get_initial_parameters(num_qubits=num_qubits, thetas_array=thetas_array, ansatz_type=ansatz_type, reps=reps)

        # define the objective and the callback functions
        def objective_function(thetas_array, return_accuracy=False, test_pass=False, train_pass=False):
            """
            Objective function that calculates the expected energy for the given parameterized circuit

            Parameters
            ----------
            thetas_array : list
                list of theta values.
            """

            # Every circuit needs a unique id; add unique_circuit_index instead of s_int
            global minimizer_loop_index, unique_id
            unique_id = instance_num * 1000 + minimizer_loop_index

            # variables used to aggregate metrics for all terms
            result_array = []


            # create ansatz from the operator, in multiple circuits, one for each measured basis
            # call the HydrogenLattice ansatz to generate a parameterized hamiltonian
            ts = time.time()
            for data_point in x_batch:
                qc, frmt_obs, params = ImageRecognition(
                num_qubits=num_qubits,
                thetas_array=thetas_array,
                ansatz_type=ansatz_type,
                parameterized=parameterized,
                reps=reps,
                x_data=data_point
                )

                # submit circuit for execution on target with the current parameters
                ex.submit_circuit(qc, num_qubits, unique_id, shots=num_shots, params=params)

                # wait for circuit to complete by calling finalize  ...
                # finalize execution of group (each circuit in loop accumulates metrics)
                ex.finalize_execution(None, report_end=False)

                # after first execution and thereafter, no need for transpilation if parameterized
                if parameterized:
                    # DEVNOTE: since Hydro uses 3 circuits inside this loop, and execute.py can only
                    # cache 1 at a time, we cannot yet implement caching.  Transpile every time for now.
                    cached_circuits = False
                    if cached_circuits:
                        ex.set_tranpilation_flags(do_transpile_metrics=False, do_transpile_for_execute=False)
                        logger.info(f"**** First execution complete, disabling transpile")

                # result array stores the multiple results we measure along different Pauli basis.
                global saved_result
                result_array.append(saved_result)

                # Aggregate execution and elapsed time for running all circuits, but only when the training
                # corresponding to different feature maps
                global quantum_execution_time, quantum_elapsed_time
                if not (train_pass ):
                    quantum_execution_time = (
                        quantum_execution_time
                        + metrics.get_metric(num_qubits, unique_id, "exec_time")
                    )
                    quantum_elapsed_time = (
                        quantum_elapsed_time
                        + metrics.get_metric(num_qubits, unique_id, "elapsed_time")
                    )

                else:
                    quantum_execution_time = (
                        quantum_execution_time
                        + 0.0
                    )
                    quantum_elapsed_time = (
                        quantum_elapsed_time
                        + 0.0
                    )



            # end of loop over data points

            # store the time it took to create the circuit
            metrics.store_metric(num_qubits, unique_id, "create_time", time.time() - ts)

            #####################
            # loop over each of the circuits that are generated with basis measurements and execute

            if verbose:
                print(f"... ** compute energy for num_qubits={num_qubits}, circuit={unique_id}, parameters={params}, thetas_array={thetas_array}")
            
            
            # bind parameters to circuit before execution
            # if parameterized:
            #     qc.bind_parameters(params)

            


            #####################
            # classical processing of results

            global opt_ts
            global cumulative_iter_time

            cumlative_iter_time.append(cumlative_iter_time[-1] + quantum_execution_time)

            # store the new exec time and elapsed time back to metrics
            metrics.store_metric(num_qubits, unique_id, "exec_time", quantum_execution_time)
            metrics.store_metric(num_qubits, unique_id, "elapsed_time", quantum_elapsed_time)
            

            # increment the minimizer loop index, the index is increased by one
            # for the group of three circuits created ( three measurement basis circuits)

            # print "comfort dots" (newline before the first iteration)
            if comfort:
                if minimizer_loop_index == 1:
                    print("")
                print(".", end="")
                if verbose:
                    print("")

            # Start counting classical optimizer time here again
            tc1 = time.time()

            # compute the loss for the image data batch
            loss, accuracy = loss_function(result=result_array, y_data=y_batch, num_qubits= num_qubits, formatted_observables= frmt_obs)

            # calculate std error from the variance -- identically zero if using statevector simulator
            # if backend_id.lower() != "statevector_simulator":
            #     standard_error = np.sqrt(variance/num_shots)
            # else:
            #     standard_error = 0.0

            if verbose:
                print(f"   ... loss = {loss}")

            # # append the most recent energy value to the list
            # lowest_energy_values.append(energy)

            # # calculate the solution quality, accuracy volume and accuracy ratio
            # global solution_quality, accuracy_volume, accuracy_ratio
            # solution_quality, accuracy_volume, accuracy_ratio = calculate_quality_metric(
            #     energy=energy,
            #     fci_energy=fci_energy,
            #     random_energy=random_energy,
            #     precision=0.5,
            #     num_electrons=num_qubits,
            # )

            # store the metrics for the current iteration
            if test_pass:
                metrics.store_metric(num_qubits, unique_id, "test_accuracy", accuracy)                      

            if train_pass:
                metrics.store_metric(num_qubits, unique_id, "train_loss", loss)
                metrics.store_metric(num_qubits, unique_id, "train_accuracy", accuracy)
            
            # metrics.store_metric(num_qubits, unique_id, "energy", energy)
            # metrics.store_metric(num_qubits, unique_id, "variance", variance)
            # metrics.store_metric(num_qubits, unique_id, "standard_error", standard_error)
            # metrics.store_metric(num_qubits, unique_id, "random_energy", random_energy)
            # metrics.store_metric(num_qubits, unique_id, "solution_quality", solution_quality)
            # metrics.store_metric(num_qubits, unique_id, "accuracy_volume", accuracy_volume)
            # metrics.store_metric(num_qubits, unique_id, "accuracy_ratio", accuracy_ratio)
            # metrics.store_metric(num_qubits, unique_id, "fci_energy", fci_energy)
            # metrics.store_metric(num_qubits, unique_id, "doci_energy", doci_energy)
            # metrics.store_metric(num_qubits, unique_id, "hf_energy", hf_energy)
            # metrics.store_metric(num_qubits, unique_id, "radius", current_radius)
            metrics.store_metric(num_qubits, unique_id, "iteration_count", minimizer_loop_index + 1)

            # # store most recent metrics for export
            # key_metrics["radius"] = current_radius
            # key_metrics["fci_energy"] = fci_energy
            # key_metrics["doci_energy"] = doci_energy
            # key_metrics["hf_energy"] = hf_energy
            # key_metrics["random_energy"] = random_energy
            # key_metrics["iteration_count"] = minimizer_loop_index
            # key_metrics["energy"] = energy
            # key_metrics["variance"] = variance
            # key_metrics["standard_error"] = standard_error
            # key_metrics["accuracy_ratio"] = accuracy_ratio
            # key_metrics["solution_quality"] = solution_quality
            # key_metrics["accuracy_volume"] = accuracy_volume

            if not return_accuracy:
                return loss
            else:
                return loss, accuracy
            
        def callback_thetas_array(thetas_array):
            print("DEBUG calling callback_thetas_array")
            loss, accuracy =objective_function(thetas_array, return_accuracy=True, train_pass=True)
            loss_history.append(loss)
            accuracy_history.append(accuracy)
            
            global x_batch, y_batch
            global batch_index, minimizer_loop_index

            # whenerver batch index is divisible by factor, save the batch_index and thetas_array to a json file
            factor = np.ceil(max_iter/test_pass_count)
            if batch_index % factor == 0:
                # save the batch_index and thetas_array to a json file
                thetas_array_batch[batch_index + 1] = thetas_array.tolist()                    
                
                print(f"Saved batch index {batch_index + 1} and thetas_array to a json file")

            # # add testing pass if method == 3 and batch index is a multiple of 10
            # factor = np.ceil(max_iter/test_pass_count)
            # if method == 3 and (batch_index % factor == 0):
            #     # change the backend 
            #     ex.set_execution_target(
            #         backend_id, provider_backend=provider_backend, hub=hub, group=group, project=project, exec_options=exec_options
            #         )
                
            #     # change the x_batch and y_batch
            #     x_batch = x_test_scaled
            #     y_batch = y_test
            #     loss, accuracy =objective_function(thetas_array, return_accuracy=True, test_pass=True)
            #     test_accuracy_history.append(accuracy)
            #     print(f"Test accuracy: {accuracy} calculated after batch {batch_index + 1}")

            # reset the backend to the training backend
            ex.set_execution_target(
                backend_id_train, provider_backend=provider_backend, hub=hub, group=group, project=project, exec_options=exec_options
                )

            


            #Calculate the accuracy on test data
            # test_predictions=calculate_predictions(x_scaled_test, theta, num_qubits, num_shots, reps=reps)
            # test_accuracy=calculate_accuracy(y_test, test_predictions)
            # test_accuracy_history.append(test_accuracy)

            

            
            indices = np.random.choice(len(x_train_scaled), size=batch_size, replace=False)
            x_batch = x_train_scaled[indices]
            y_batch = y_train[indices]

            # increment the index
            batch_index=batch_index+1
            minimizer_loop_index += 1

            # reset the quantum_execution_time and quantum_elapsed_time
            global quantum_execution_time, quantum_elapsed_time
            quantum_execution_time = 0.0
            quantum_elapsed_time = 0.0

            print(f"Batch {batch_index} loss: {loss} accuracy: {accuracy}")



        ###############
        if method == 1:
        
            # create the circuit(s) for given qubit size and secret string, store time metric
            ts = time.time()

            # set x_batch and y_batch to the test data
            x_batch = x_test_scaled
            y_batch = y_test

            # create one circuit with one data point
            data_point = x_batch[0]
            # create the circuits to be tested
            qc, frmt_obs, params = ImageRecognition(
                num_qubits=num_qubits,
                thetas_array=thetas_array_0,
                ansatz_type=ansatz_type,
                parameterized=parameterized,
                reps=reps,
                x_data=data_point
                )
            """ TMI ...
            # for testing and debugging ...
            #if using parameter objects, bind before printing
            if verbose:
                print(qc.bind_parameters(params) if parameterized else qc)
            """
            # store the creation time for these circuits
            metrics.store_metric(num_qubits, instance_num, "create_time", time.time() - ts)

            # classically pre-compute and cache an array of expected measurement counts
            # for comparison against actual measured counts for fidelity calc (in analysis)

            if do_compute_expectation:
                logger.info("Computing expectation")

                
                # pass parameters as they are used during execution
                compute_expectation(qc, num_qubits, instance_num, params=params)

            # submit circuit for execution on target, with parameters
            ex.submit_circuit(qc, num_qubits, instance_num, shots=num_shots, params=params)
            ex.finalize_execution(None, report_end=False)
        
            

        ###############
        elif method == 2:
            logger.info(f"===============  Begin method 2 loop, enabling transpile")

            # a unique circuit index used inside the inner minimizer loop as identifier
            # Value of 0 corresponds to the 0th iteration of the minimizer
            minimizer_loop_index = 0

            # Always start by enabling transpile ...
            ex.set_tranpilation_flags(do_transpile_metrics=True, do_transpile_for_execute=True)


            # begin timer accumulation
            cumlative_iter_time = [0]
            start_iters_t = time.time()


            # dictionary to store the thetas_array for each batch
            thetas_array_batch = {} 

            #########################################
            #### Objective function to compute energy

            
            global loss_history, accuracy_history, batch_index, test_accuracy_history
            loss_history = list()
            accuracy_history = list()
            test_accuracy_history = list()

            batch_index = 0


            # callback for each iteration (currently unused)
            


                

            ###########################
            # End of Objective Function

            # if in verbose mode, comfort dots need a newline before optimizer gets going
            # if comfort and verbose:
            # print("")

            # Initialize an empty list to store the energy values from each iteration
            lowest_energy_values.clear()

            # execute COPYLA classical optimizer to minimize the objective function
            # objective function is called repeatedly with varying parameters
            # until the lowest energy found
            if minimizer_function is None:
                ret = minimizeSPSA(objective_function, x0=thetas_array_0, a=0.3, c=0.3, niter=max_iter, callback= callback_thetas_array, paired=False)

            

            # or, execute a custom minimizer
            else:
                ret = minimizer_function(
                    objective_function=objective_function,
                    initial_parameters=thetas_array_0.ravel(),  # note: revel not really needed for this ansatz
                    callback=callback_thetas_array,
                )

            # remove the last element of metrics arrays, since it is always zero
            metrics.pop_metric(group=num_qubits, circuit = unique_id)


            # update the thetas_array_dict with the thetas_array_batch
            thetas_array_dict[num_qubits] = thetas_array_batch


            # write the thetas_array_dict to a json file
            write_dict_to_json(thetas_array_dict, thetas_array_path + "precomputed_thetas.json")

            # if verbose:
            # print(f"\nEnergies for problem of {num_qubits} qubits and radius {current_radius} of paired hamiltionians")
            # print(f"  PUCCD calculated energy : {ideal_energy}")

            if comfort:
                print("")
            
            # show results to console
            # if show_results_summary:
            #     print(
            #         f"Classically Computed Energies from solution file for {num_qubits} qubits and radius {current_radius}"
            #     )
            #     print(f"  DOCI calculated energy : {doci_energy}")
            #     print(f"  FCI calculated energy : {fci_energy}")
            #     print(f"  Hartree-Fock calculated energy : {hf_energy}")
            #     print(f"  Random Solution calculated energy : {random_energy}")

            #     print(f"Computed Energies for {num_qubits} qubits and radius {current_radius}")
            #     print(f"  Solution Energy : {lowest_energy_values[-1]}")
            #     print(f"  Accuracy Ratio : {accuracy_ratio}, Solution Quality : {solution_quality}")

            # pLotting each instance of qubit count given
            cumlative_iter_time = cumlative_iter_time[1:]

            # save the data for this qubit width, and instance number
            # store_final_iter_to_metrics_json(
            #     backend_id=backend_id,
            #     num_qubits=num_qubits,
            #     radius=radius,
            #     instance_num=instance_num,
            #     num_shots=num_shots,
            #     converged_thetas_list=ret.x.tolist(),
            #     energy=lowest_energy_values[-1],
            #     # iter_size_dist=iter_size_dist, iter_dist=iter_dist,
            #     detailed_save_names=detailed_save_names,
            #     dict_of_inputs=dict_of_inputs,
            #     save_final_counts=save_final_counts,
            #     save_res_to_file=save_res_to_file,
            #     _instances=_instances,
            # )

            ###### End of instance processing

        # for method 2, need to aggregate the detail metrics appropriately for each group
        # Note that this assumes that all iterations of the circuit have completed by this point


        elif method == 3:

            # set exectution target
            ex.set_execution_target(
                backend_id, provider_backend=provider_backend, hub=hub, group=group, project=project, exec_options=exec_options
                )

            # set x_batch and y_batch to the test data
            x_batch = x_test_scaled
            y_batch = y_test

            #  read the dictionary of thetas_array from the json file
            thetas_array_dict = read_dict_from_json(thetas_array_path + "precomputed_thetas.json")

            # get the thetas_array_batch for the current qubit size
            thetas_array_batch = thetas_array_dict[str(num_qubits)]

            # the iteration list is formed from the keys of the thetas_array_batch
            iteration_list = list(thetas_array_batch.keys())


            # begin timer accumulation
            cumlative_iter_time = [0]
            start_iters_t = time.time()

            # iterate over the iteration_list and calculate the loss and accuracy for test data
            for iteration_count in iteration_list:
                minimizer_loop_index = int(iteration_count) - 1
                thetas_array = np.array(thetas_array_batch[iteration_count])
                loss, accuracy = objective_function(thetas_array, return_accuracy=True, test_pass=True)

            



        if method == 2 or 3:
            metrics.process_circuit_metrics_2_level(num_qubits)
            metrics.finalize_group(num_qubits)

    # Wait for some active circuits to complete; report metrics when groups complete
    ex.throttle_execution(metrics.finalize_group)

    # Wait for all active circuits to complete; report metrics when groups complete
    ex.finalize_execution(metrics.finalize_group)

    # print a sample circuit
    if print_sample_circuit:
        if method == 1:
            print("Sample Circuit:")
            print(QC_ if QC_ is not None else "  ... too large!")

    # Plot metrics for all circuit sizes
    if method == 1:
        metrics.plot_metrics(f"Benchmark Results - Image Recognition ({method}) - Qiskit",
                options=dict(shots=num_shots))
                
    elif method == 2:
        if plot_results:
            plot_results_from_data(**dict_of_inputs)
        # print current time
        # current pacific time
        
        # # plot the loss and accuracy in two subplots
        # fig, ax = plt.subplots(2, 1, figsize=(10, 10))
        # ax[0].plot(loss_history)
        # ax[0].set_ylabel("Loss")
        # ax[0].set_xlabel("Iteration")
        # ax[1].plot(accuracy_history)
        # ax[1].set_ylabel("Accuracy")
        # ax[1].set_xlabel("Iteration")
        # ax[0].grid()
        # ax[1].grid()
        # plt.savefig("loss_accuracy_history.png")
        # plt.show(block=True)
        
    elif method == 3:
        if plot_results:
            plot_results_from_data(**dict_of_inputs)

        
        # # plot the loss and accuracy in two subplots
        # fig, ax = plt.subplots(3, 1, figsize=(10, 10))
        # ax[0].plot(loss_history)
        # ax[0].set_ylabel("Loss")
        # ax[0].set_xlabel("Iteration")
        # ax[1].plot(accuracy_history)
        # ax[1].set_ylabel("Accuracy")
        # ax[1].set_xlabel("Iteration")
        # ax[0].grid()
        # ax[1].grid()
        # ax[2].plot(test_accuracy_history)
        # ax[2].set_ylabel("Test Accuracy")
        # ax[2].set_xlabel("Iteration")
        # ax[2].grid()
        # plt.savefig("loss_accuracy_test_history")
        # plt.show(block=True)



def get_final_results():
    """
    Return the energy and dict of key metrics of the last run().
    """
    
    # find the final energy value and return it
    energy=lowest_energy_values[-1] if len(lowest_energy_values) > 0 else None
    
    return energy, key_metrics
    
###################################

# DEVNOTE: This function should be re-implemented as just the objective function
# as it is defined in the run loop above with the necessary parameters

def run_objective_function(**kwargs):
    """
    Define a function to perform one iteration of the objective function.
    These argruments are preset to single execution: method=2, max_circuits=1, max+iter=1
    """
    
    # Fix arguments required to execute of single instance
    hl_single_args = dict(

        method=2,                   # method 2 defines the objective function
        max_circuits=1,             # only one repetition
        max_iter=1,                 # maximum minimizer iterations to perform, set to 1
        
        # disable display options for line plots
        line_y_metrics=None,
        line_x_metrics=None,
        
        # disable display options for bar plots
        bar_y_metrics=None,
        bar_x_metrics=None,

        # disable display options for area plots
        score_metric=None,
        x_metric=None,
    )
    # get the num_qubits are so we can force min and max to it.
    num_qubits = kwargs.pop("num_qubits")
      
    # Run the benchmark in method 2 at just one qubit size
    run(min_qubits=num_qubits, max_qubits=num_qubits,
            **kwargs, **hl_single_args)

    # find the final energy value and return it
    energy=lowest_energy_values[-1] if len(lowest_energy_values) > 0 else None
    
    return energy, key_metrics

#################################
# MAIN

# # if main, execute method
if __name__ == "__main__":
<<<<<<< HEAD
    run(min_qubits=7, max_qubits=8, num_shots=1000, max_iter=2, method=3, test_pass_count=5)
=======
    run(min_qubits=8, max_qubits=8, num_shots=1000, max_iter=10, method=2, test_pass_count=300)
>>>>>>> ea0e8fce

# # %%

# run()<|MERGE_RESOLUTION|>--- conflicted
+++ resolved
@@ -2314,11 +2314,7 @@
 
 # # if main, execute method
 if __name__ == "__main__":
-<<<<<<< HEAD
-    run(min_qubits=7, max_qubits=8, num_shots=1000, max_iter=2, method=3, test_pass_count=5)
-=======
     run(min_qubits=8, max_qubits=8, num_shots=1000, max_iter=10, method=2, test_pass_count=300)
->>>>>>> ea0e8fce
 
 # # %%
 
